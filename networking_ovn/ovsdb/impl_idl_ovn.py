--- conflicted
+++ resolved
@@ -87,22 +87,11 @@
         return cmd.LSwitchSetExternalIdCommand(self, lswitch_id,
                                                ext_id[0], ext_id[1],
                                                if_exists)
-<<<<<<< HEAD
-#
-#    def create_lport_chain(self, lport_chain_name, may_exist=True, **columns):
-#        return cmd.AddLPortChainCommand(self, lport_chain_name,
-#                                     may_exist, **columns)
-
-    def create_lport_chain(self, lport_chain_name, may_exist=True):
-        return cmd.AddLPortChainCommand(self, lport_chain_name,
-                                     may_exist)
-=======
 
     def create_lport_chain(self, lswitch_name, lport_chain_name,
                            may_exist=True, **columns):
         return cmd.AddLPortChainCommand(self, lswitch_name, lport_chain_name,
                                         may_exist, **columns)
->>>>>>> ca9b12f4
 
     def set_lport_chain(self, lport_chain_name, if_exists=True, **columns):
         return cmd.SetLogicalPortChainCommand(self, lport_chain_name,
