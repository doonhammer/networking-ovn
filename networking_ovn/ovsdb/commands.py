--- conflicted
+++ resolved
@@ -149,8 +149,7 @@
         lswitch.external_ids = external_ids
 
 
-<<<<<<< HEAD
-class AddLPortChainCommand(BaseCommand):
+class AddLPortChainCommand(commands.BaseCommand):
     def __init__(self, api, lswitch, lport_chain, may_exist, **columns):
         super(AddLPortChainCommand, self).__init__(api)
         self.lport_chain = lport_chain
@@ -182,7 +181,7 @@
         setattr(lswitch, 'port_chains', port_chains)
 
 
-class DelLPortChainCommand(BaseCommand):
+class DelLPortChainCommand(commands.BaseCommand):
     def __init__(self, api, lswitch, lport_chain, if_exists):
         super(DelLPortChainCommand, self).__init__(api)
         self.lswitch = lswitch
@@ -209,7 +208,7 @@
         self.api._tables['Logical_Port_Chain'].rows[lport_chain.uuid].delete()
 
 
-class SetLogicalPortChainCommand(BaseCommand):
+class SetLogicalPortChainCommand(commands.BaseCommand):
     def __init__(self, api, lport_chain, if_exists, **columns):
         super(SetLogicalPortChainCommand, self).__init__(api)
         self.lport_chain = lport_chain
@@ -231,7 +230,7 @@
             setattr(lport_chain, col, val)
 
 
-class AddLogicalPortPairGroupCommand(BaseCommand):
+class AddLogicalPortPairGroupCommand(commands.BaseCommand):
     def __init__(self, api, lport_pair_group, lport_chain, may_exist,
                  **columns):
         super(AddLogicalPortPairGroupCommand, self).__init__(api)
@@ -269,7 +268,7 @@
         setattr(lport_chain, 'port_pair_groups', port_pair_groups)
 
 
-class SetLogicalPortPairGroupCommand(BaseCommand):
+class SetLogicalPortPairGroupCommand(commands.BaseCommand):
     def __init__(self, api, lport_pair_group, if_exists, **columns):
         super(SetLogicalPortPairGroupCommand, self).__init__(api)
         self.lport_pair_group = lport_pair_group
@@ -293,7 +292,7 @@
             setattr(port_pair_group, col, val)
 
 
-class DelLogicalPortPairGroupCommand(BaseCommand):
+class DelLogicalPortPairGroupCommand(commands.BaseCommand):
     def __init__(self, api, lport_pair_group, lport_chain, if_exists):
         super(DelLogicalPortPairGroupCommand, self).__init__(api)
         self.lport_pair_group = lport_pair_group
@@ -324,10 +323,8 @@
             rows[lport_pair_group.uuid].delete()
 
 
-class AddLSwitchPortCommand(BaseCommand):
-=======
+
 class AddLSwitchPortCommand(commands.BaseCommand):
->>>>>>> 3cb8e1ea
     def __init__(self, api, lport, lswitch, may_exist, **columns):
         super(AddLSwitchPortCommand, self).__init__(api)
         self.lport = lport
@@ -412,8 +409,7 @@
         self.api._tables['Logical_Switch_Port'].rows[lport.uuid].delete()
 
 
-<<<<<<< HEAD
-class AddLogicalPortPairCommand(BaseCommand):
+class AddLogicalPortPairCommand(commands.BaseCommand):
     def __init__(self, api, lport_pair, lswitch, may_exist, **columns):
         super(AddLogicalPortPairCommand, self).__init__(api)
         self.lport_pair = lport_pair
@@ -447,7 +443,7 @@
         setattr(lswitch, 'port_pairs', port_pairs)
 
 
-class SetLogicalPortPairCommand(BaseCommand):
+class SetLogicalPortPairCommand(commands.BaseCommand):
     def __init__(self, api, lport_pair, if_exists, **columns):
         super(SetLogicalPortPairCommand, self).__init__(api)
         self.lport_pair = lport_pair
@@ -469,7 +465,7 @@
             setattr(port_pair, col, val)
 
 
-class DelLogicalPortPairCommand(BaseCommand):
+class DelLogicalPortPairCommand(commands.BaseCommand):
     def __init__(self, api, lport_pair, lswitch, lport_pair_group, if_exists):
         super(DelLogicalPortPairCommand, self).__init__(api)
         self.lport_pair = lport_pair
@@ -505,7 +501,7 @@
         self.api._tables['Logical_Port_Pair'].rows[lport_pair.uuid].delete()
 
 
-class AddLogicalFlowClassifierCommand(BaseCommand):
+class AddLogicalFlowClassifierCommand(commands.BaseCommand):
     def __init__(self, api, lport_chain, lflow_classifier, may_exist,
                  **columns):
         super(AddLogicalFlowClassifierCommand, self).__init__(api)
@@ -541,7 +537,7 @@
         setattr(port_chain, 'flow_classifier', fc)
 
 
-class SetLogicalFlowClassifierCommand(BaseCommand):
+class SetLogicalFlowClassifierCommand(commands.BaseCommand):
     def __init__(self, api, lflow_classifier, if_exists, **columns):
         super(SetLogicalFlowClassifierCommand, self).__init__(api)
         self.lflow_classifier = lflow_classifier
@@ -564,7 +560,7 @@
             setattr(flow_classifier, col, val)
 
 
-class DelLogicalFlowClassifierCommand(BaseCommand):
+class DelLogicalFlowClassifierCommand(commands.BaseCommand):
     def __init__(self, api, lport_chain, lflow_classifier, if_exists):
         super(DelLogicalFlowClassifierCommand, self).__init__(api)
         self.lflow_classifier = lflow_classifier
@@ -595,10 +591,8 @@
             rows[lflow_classifier.uuid].delete()
 
 
-class AddLRouterCommand(BaseCommand):
-=======
+
 class AddLRouterCommand(commands.BaseCommand):
->>>>>>> 3cb8e1ea
     def __init__(self, api, name, may_exist, **columns):
         super(AddLRouterCommand, self).__init__(api)
         self.name = name
